<<<<<<< HEAD
import React, { createContext, useState, useEffect, useContext } from 'react';
import { Session } from '@supabase/supabase-js';
=======

import React, { createContext, useContext, useState, useEffect } from 'react';
>>>>>>> 90a56bdd
import { supabase } from '@/integrations/supabase/client';
import { Session, User } from '@supabase/supabase-js';
import { UserRole, UserProfile } from '@/lib/types';
import { SubscriptionStatus } from '@/lib/types/subscriptions';
import { toast } from 'sonner';
import ProfileService, { hasRole } from '@/services/ProfileService';

const AuthContext = createContext<AuthContextType | undefined>(undefined);

export const AuthProvider: React.FC<{ children: React.ReactNode }> = ({ children }) => {
  const [user, setUser] = useState<UserProfile | null>(null);
  const [session, setSession] = useState<Session | null>(null);
  const [loading, setLoading] = useState(true);
  const [subscription, setSubscription] = useState<SubscriptionStatus | null>(null);
  const [subscriptionLoading, setSubscriptionLoading] = useState(false);

  // Function to check user role
  const checkUserRole = (role: UserRole | string) => {
    return hasRole(user, role);
  };

  // Buscar perfil do usuário de forma simplificada
  const fetchUserProfile = async (sessionUser: User) => {
    try {
      const profileData = await ProfileService.getUserProfile(
        sessionUser.id,
        sessionUser.email || undefined
      );
      
      if (profileData) {
        setUser(profileData);
        return;
      }
      
      // Criar um perfil padrão se não encontrado
      const newProfile = await ProfileService.createDefaultProfile(
        sessionUser.id,
        sessionUser.email || '',
        UserRole.CLIENT
      );
      
      if (newProfile) {
        setUser(newProfile);
      } else {
        // Perfil mínimo para navegação
        setUser({
          id: sessionUser.id,
          email: sessionUser.email || '',
          role: UserRole.CLIENT,
          created_at: new Date().toISOString(),
          subscribed: false,
          subscription_tier: 'free',
          subscription_end: null
        } as UserProfile);
      }
    } catch (error) {
      // Perfil mínimo em caso de erro
      setUser({
        id: sessionUser.id,
        email: sessionUser.email || '',
        role: UserRole.CLIENT,
        created_at: new Date().toISOString(),
        subscribed: false,
        subscription_tier: 'free',
        subscription_end: null
      } as UserProfile);
    }
  };

  // Configuração do listener de autenticação
  useEffect(() => {
    // Função para lidar com mudanças de estado de autenticação
    const handleAuthChange = async (event: string, newSession: Session | null) => {
      setSession(newSession);
      
      if (!newSession) {
        setUser(null);
        setSubscription(null);
        setLoading(false);
        return;
      }
      
      // Usar setTimeout para evitar recursão
      setTimeout(async () => {
        if (newSession.user) {
          await fetchUserProfile(newSession.user);
        }
        setLoading(false);
      }, 0);
    };
    
    // Configurar o listener de autenticação
    const { data: authListener } = supabase.auth.onAuthStateChange(handleAuthChange);

    // Verificar a sessão atual
    const checkCurrentSession = async () => {
      try {
        const { data, error } = await supabase.auth.getSession();
        
        if (error) {
          setLoading(false);
          return;
        }
        
        setSession(data.session);
        
        if (data.session?.user) {
          await fetchUserProfile(data.session.user);
        }
        
        setLoading(false);
      } catch (error) {
        setLoading(false);
      }
    };
    
    checkCurrentSession();

    return () => {
      authListener.subscription.unsubscribe();
    };
  }, []);

  // Função de registro simplificada
  async function signUp(email: string, password: string, role: UserRole) {
    try {
      const { data, error } = await supabase.auth.signUp({
        email,
        password,
        options: {
          data: { role },
        },
      });

      if (error) {
        return { error, data: null };
      }
      
      if (data?.user) {
        // Criar perfil após registro bem-sucedido
        setTimeout(async () => {
          await ProfileService.createDefaultProfile(data.user.id, email, role);
        }, 500);
      }
      
      return { data, error: null };
    } catch (error) {
      return { error: error as Error, data: null };
    }
  }

  // Função de login simplificada
  async function signIn(email: string, password: string) {
    try {
      return await supabase.auth.signInWithPassword({
        email,
        password,
      });
    } catch (error) {
      return { error: error as Error, data: null };
    }
  }

  // Função de logout simplificada
  async function signOut() {
    ProfileService.clearCache();
    await supabase.auth.signOut();
  }

  // Funções para redefinição de senha
  async function forgotPassword(email: string) {
    try {
      return await supabase.auth.resetPasswordForEmail(email, {
        redirectTo: `${window.location.origin}/reset-password`,
      });
    } catch (error) {
      return { error: error as Error, data: null };
    }
  }

  async function resetPassword(newPassword: string) {
    try {
      return await supabase.auth.updateUser({
        password: newPassword,
      });
    } catch (error) {
      return { error: error as Error, data: null };
    }
  }

  // Gerenciamento de perfil simplificado
  async function updateProfile(data: Partial<UserProfile>) {
    if (!user) return { error: new Error('No user logged in'), data: null };

    try {
      const result = await ProfileService.updateProfile(user.id, data);
      
      if (!result.error) {
        setUser((prev) => (prev ? { ...prev, ...data } : null));
      }
      
      return result;
    } catch (error) {
      return { error: error as Error, data: null };
    }
  }

  // Atualizar dados do usuário
  async function refreshUser() {
    if (!session?.user?.id) {
      return;
    }
    
    try {
      const refreshedProfile = await ProfileService.getUserProfile(
        session.user.id,
        session.user.email || undefined,
        true
      );
      
      if (refreshedProfile) {
        setUser(refreshedProfile);
      } else {
        const newProfile = await ProfileService.createDefaultProfile(
          session.user.id,
          session.user.email || '',
          UserRole.CLIENT
        );
        
        if (newProfile) {
          setUser(newProfile);
        }
      }
    } catch (error) {
      toast.error('Falha ao atualizar dados do usuário');
    }
  }

  // Funções administrativas
  async function makeAdmin(userId: string) {
    if (!user) {
      return { error: new Error('No user logged in'), data: null };
    }
    
    return await ProfileService.makeAdmin(user.id, userId);
  }

  // Gerenciamento de assinatura
  async function checkSubscription() {
    if (!session) return;

    try {
      setSubscriptionLoading(true);
      
      const { data, error } = await supabase.functions.invoke('check-subscription');
      
      if (error) {
        setSubscription({
          subscribed: false,
          subscription_tier: 'free',
          subscription_end: null
        });
        return;
      }
      
      if (data) {
        setSubscription({
          subscribed: data.subscribed,
          subscription_tier: (data.subscription_tier || 'free') as 'free' | 'basic' | 'premium',
          subscription_end: data.subscription_end
        });
      } else {
        setSubscription({
          subscribed: false,
          subscription_tier: 'free',
          subscription_end: null
        });
      }
    } catch (error) {
      setSubscription({
        subscribed: false,
        subscription_tier: 'free',
        subscription_end: null
      });
    } finally {
      setSubscriptionLoading(false);
    }
  }

  async function refreshSubscription() {
    if (!user) {
      return;
    }
    await checkSubscription();
  }

  // Context value
  const value: AuthContextType = {
    user,
    session,
    loading,
    signUp,
    signIn,
    signOut,
    forgotPassword,
    resetPassword,
    updateProfile,
    refreshUser,
    makeAdmin,
    subscription,
    refreshSubscription,
    subscriptionLoading,
    hasRole: checkUserRole
  };

  return (
    <AuthContext.Provider value={value}>
      {children}
    </AuthContext.Provider>
  );
};

export const useAuth = () => {
  const context = useContext(AuthContext);
  if (context === undefined) {
    throw new Error('useAuth must be used within an AuthProvider');
  }
  return context;
};<|MERGE_RESOLUTION|>--- conflicted
+++ resolved
@@ -1,10 +1,5 @@
-<<<<<<< HEAD
-import React, { createContext, useState, useEffect, useContext } from 'react';
-import { Session } from '@supabase/supabase-js';
-=======
 
 import React, { createContext, useContext, useState, useEffect } from 'react';
->>>>>>> 90a56bdd
 import { supabase } from '@/integrations/supabase/client';
 import { Session, User } from '@supabase/supabase-js';
 import { UserRole, UserProfile } from '@/lib/types';
