--- conflicted
+++ resolved
@@ -179,29 +179,10 @@
       }
 
       if (data?.user) {
-<<<<<<< HEAD
-        // Agora, crie o perfil na tabela 'profiles'
-        const { error: profileError } = await supabase.from("profiles").insert({
-          id: data.user.id,
-          name: name,
-          phone: phone,
-          role: role,
-        });
-
-        if (profileError) {
-          toast.error(`Erro ao criar perfil: ${profileError.message}`);
-          // Opcional: deletar o usuário da autenticação se a criação do perfil falhar
-          return { error: profileError, data: null };
-        }
-
-        // Força a atualização do estado local com o novo perfil
-        await fetchUserProfile(data.user);
-=======
         // Aguardar um pouco para o trigger processar
         setTimeout(async () => {
           await fetchUserProfile(data.user);
         }, 1000);
->>>>>>> 419539b8
       }
 
       return { data, error: null };
