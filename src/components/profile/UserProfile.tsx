--- conflicted
+++ resolved
@@ -9,7 +9,6 @@
 import { Avatar, AvatarFallback, AvatarImage } from '@/components/ui/avatar';
 import { RoleUtils } from '@/lib/utils/RoleUtils';
 import ProfileImageEditor from './ProfileImageEditor';
-import ProviderRating from './ProviderRating';
 
 const UserProfile: React.FC = () => {
   const { user, updateProfile } = useAuth();
@@ -74,10 +73,8 @@
         .join('')
         .toUpperCase();
     }
-    return user.email.substring(0, 2).toUpperCase();
+    return user.name.substring(0, 2).toUpperCase();
   };
-
-  const isProvider = RoleUtils.isProvider(user);
 
   return (
     <div className="space-y-6">
@@ -86,32 +83,7 @@
       </div>
 
       <Card>
-<<<<<<< HEAD
         <br></br>
-=======
-        <CardHeader className="flex flex-row items-center gap-4">
-          <div className="relative group cursor-pointer" onClick={() => setIsImageEditorOpen(true)}>
-            <Avatar className="h-16 w-16">
-              <AvatarImage src={user.avatar_url} alt={user.name || 'Avatar'} />
-              <AvatarFallback className="text-lg">{getInitials()}</AvatarFallback>
-            </Avatar>
-            <div className="absolute inset-0 bg-black bg-opacity-0 group-hover:bg-opacity-30 rounded-full flex items-center justify-center transition-all duration-200">
-              <span className="text-white opacity-0 group-hover:opacity-100 text-xs font-medium">
-                Editar
-              </span>
-            </div>
-          </div>
-          <div className="flex-1">
-            <CardTitle>{user.name || 'Usuário'}</CardTitle>
-            <CardDescription>{user.email}</CardDescription>
-            {isProvider && (
-              <div className="mt-2">
-                <ProviderRating providerId={user.id} />
-              </div>
-            )}
-          </div>
-        </CardHeader>
->>>>>>> 61b16895
         <CardContent>
           {isEditing ? (
             <div className="space-y-4">
