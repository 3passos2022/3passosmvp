import React, { useState, useEffect } from 'react';
import { useNavigate, Link, useLocation } from 'react-router-dom';
import { motion } from 'framer-motion';
import { useAuth } from '../context/AuthContext';
import { Button } from "@/components/ui/button";
import { Tabs, TabsContent, TabsList, TabsTrigger } from "@/components/ui/tabs";
import {
  Card,
  CardContent,
  CardDescription,
  CardFooter,
  CardHeader,
  CardTitle,
} from "@/components/ui/card";
import { Label } from "@/components/ui/label";
import { Input } from "@/components/ui/input";
import { RadioGroup, RadioGroupItem } from "@/components/ui/radio-group";
import { z } from "zod";
import { zodResolver } from "@hookform/resolvers/zod";
import { useForm } from "react-hook-form";
import {
  Form,
  FormControl,
  FormField,
  FormItem,
  FormLabel,
  FormMessage,
} from "@/components/ui/form";
import { toast } from "sonner";
import { UserRole } from '@/lib/types';
import { User, UserCircle, Briefcase } from 'lucide-react';
import logoMenu from './../img/Logos/LogotipoHorizontalPreto.png'

const loginSchema = z.object({
  email: z.string().email({
    message: "Por favor, insira um e-mail válido",
  }),
  password: z.string().min(1, { message: "A senha é obrigatória" }),
});

const signupSchema = z.object({
  name: z.string().min(2, {
    message: "O nome deve ter pelo menos 2 caracteres",
  }),
  email: z.string().email({
    message: "Por favor, insira um e-mail válido",
  }),
  phone: z.string().min(10, {
    message: "Por favor, insira um telefone válido",
  }).optional(),
  password: z.string()
    .min(8, { message: "A senha deve ter pelo menos 8 caracteres" })
    .regex(/[A-Z]/, { message: "A senha deve conter pelo menos uma letra maiúscula" })
    .regex(/[0-9]/, { message: "A senha deve conter pelo menos um número" })
    .regex(/[^A-Za-z0-9]/, { message: "A senha deve conter pelo menos um caractere especial" }),
  role: z.enum([UserRole.CLIENT, UserRole.PROVIDER], {
    message: "Selecione o tipo de conta",
  }),
});

type LoginFormData = z.infer<typeof loginSchema>;
type SignupFormData = z.infer<typeof signupSchema>;

const Login: React.FC = () => {
  const { user, session, loading, signIn, signUp } = useAuth();
  const navigate = useNavigate();
  const location = useLocation();
  const [activeTab, setActiveTab] = useState<string>("login");
  const [isLoading, setIsLoading] = useState<boolean>(false);

  // Get the redirect path from location state or default to "/"
  const from = location.state?.from || "/";
  
  console.log("Login page rendered with:", { 
    hasUser: !!user, 
    hasSession: !!session,
    isLoading: loading,
    redirectPath: from
  });

  useEffect(() => {
<<<<<<< HEAD
    if (user) {
      console.log("User is logged in, redirecting to:", "/profile");
      navigate("/profile");
=======
    if (user && session) {
      console.log("User is authenticated, redirecting to:", from);
      toast.success("Login efetuado com sucesso!");
      navigate(from);
>>>>>>> 75127520
    }
  }, [user, session, navigate, from]);

  const loginForm = useForm<LoginFormData>({
    resolver: zodResolver(loginSchema),
    defaultValues: {
      email: "",
      password: "",
    },
  });

  const signupForm = useForm<SignupFormData>({
    resolver: zodResolver(signupSchema),
    defaultValues: {
      name: "",
      email: "",
      phone: "",
      password: "",
      role: UserRole.CLIENT,
    },
  });

  const handleLoginSubmit = async (formData: LoginFormData) => {
    setIsLoading(true);
    try {
      console.log("Attempting login with:", formData.email);
      const { error, data } = await signIn(formData.email, formData.password);
      if (error) {
        console.error("Error signing in:", error);
        toast.error("Erro ao fazer login: " + error.message);
<<<<<<< HEAD
        setIsLoading(false);
        return;
      }

      if (data?.session) {
        toast.success("Login realizado com sucesso!");
        console.log("Login successful, session:", data.session);
        // O redirecionamento será tratado pelo useEffect que monitora o estado do usuário
      }
    } catch (error) {
      console.error("Error signing in:", error);
      toast.error("Erro ao fazer login");
=======
      } else {
        console.log("Login successful, user:", data.user?.id);
        toast.success("Login realizado com sucesso!");
        
        // Auth provider will handle the redirection in the useEffect above
        // Just delay a bit to make sure state updates
        setTimeout(() => {
          if (!user || !session) {
            console.log("Manually navigating after successful login");
            navigate(from);
          }
        }, 500);
      }
    } catch (error) {
      console.error("Error signing in:", error);
      toast.error("Erro inesperado ao fazer login");
>>>>>>> 75127520
    } finally {
      setIsLoading(false);
    }
  };

  const handleSignupSubmit = async (formData: SignupFormData) => {
    setIsLoading(true);
    try {
      const { error } = await signUp(formData.email, formData.password, formData.role);

      if (error) {
        console.error("Error signing up:", error);
        toast.error("Erro ao criar conta: " + error.message);
      } else {
        toast.success(
          "Conta criada com sucesso! Verifique seu e-mail para confirmar seu cadastro."
        );
        
        setActiveTab("login");
        
        loginForm.setValue("email", formData.email);
        signupForm.reset();
      }
    } catch (error) {
      console.error("Error signing up:", error);
      toast.error("Erro ao criar conta");
    } finally {
      setIsLoading(false);
    }
  };

  // If user is already logged in, redirect to the from page
  if (!loading && user && session) {
    console.log("Already logged in, redirecting to:", from);
    navigate(from);
    return null;
  }

  return (
    <div className="min-h-screen flex flex-col">
      <main className="flex-1 flex items-center justify-center p-4">
        <motion.div
          initial={{ opacity: 0, y: 20 }}
          animate={{ opacity: 1, y: 0 }}
          transition={{ duration: 0.5 }}
          className="max-w-md w-full"
        >
          <div className="text-center mb-8">
            <Link to="/" className="inline-block">
                 <img src={logoMenu} id="logoMenu" alt="Logo" className="h-8" />
            </Link>
          </div>

          <Tabs
            defaultValue="login"
            value={activeTab}
            onValueChange={setActiveTab}
            className="w-full"
          >
            <TabsList className="grid w-full grid-cols-2 mb-4">
              <TabsTrigger value="login">Entrar</TabsTrigger>
              <TabsTrigger value="signup">Criar Conta</TabsTrigger>
            </TabsList>

            <TabsContent value="login">
              <Card>
                <CardHeader>
                  <CardTitle>Entrar</CardTitle>
                  <CardDescription>
                    Entre com sua conta para acessar o sistema
                  </CardDescription>
                </CardHeader>
                <CardContent>
                  <Form {...loginForm}>
                    <form
                      onSubmit={loginForm.handleSubmit(handleLoginSubmit)}
                      className="space-y-4"
                    >
                      <FormField
                        control={loginForm.control}
                        name="email"
                        render={({ field }) => (
                          <FormItem>
                            <FormLabel>E-mail</FormLabel>
                            <FormControl>
                              <Input
                                placeholder="seu@email.com"
                                type="email"
                                {...field}
                              />
                            </FormControl>
                            <FormMessage />
                          </FormItem>
                        )}
                      />

                      <FormField
                        control={loginForm.control}
                        name="password"
                        render={({ field }) => (
                          <FormItem>
                            <FormLabel>Senha</FormLabel>
                            <FormControl>
                              <Input
                                placeholder="Sua senha"
                                type="password"
                                {...field}
                              />
                            </FormControl>
                            <FormMessage />
                          </FormItem>
                        )}
                      />

                      <Button
                        type="submit"
                        className="w-full"
                        disabled={isLoading}
                      >
                        {isLoading ? "Entrando..." : "Entrar"}
                      </Button>
                    </form>
                  </Form>
                </CardContent>
                <CardFooter className="flex justify-center">
                  <Button
                    variant="link"
                    onClick={() => setActiveTab("signup")}
                    className="text-sm"
                  >
                    Não tem uma conta? Crie agora
                  </Button>
                </CardFooter>
              </Card>
            </TabsContent>

            <TabsContent value="signup">
              <Card>
                <CardHeader>
                  <CardTitle>Criar Conta</CardTitle>
                  <CardDescription>
                    Preencha os dados para criar sua conta
                  </CardDescription>
                </CardHeader>
                <CardContent>
                  <Form {...signupForm}>
                    <form
                      onSubmit={signupForm.handleSubmit(handleSignupSubmit)}
                      className="space-y-4"
                    >
                      <FormField
                        control={signupForm.control}
                        name="name"
                        render={({ field }) => (
                          <FormItem>
                            <FormLabel>Nome</FormLabel>
                            <FormControl>
                              <Input
                                placeholder="Seu nome completo"
                                {...field}
                              />
                            </FormControl>
                            <FormMessage />
                          </FormItem>
                        )}
                      />

                      <FormField
                        control={signupForm.control}
                        name="email"
                        render={({ field }) => (
                          <FormItem>
                            <FormLabel>E-mail</FormLabel>
                            <FormControl>
                              <Input
                                placeholder="seu@email.com"
                                type="email"
                                {...field}
                              />
                            </FormControl>
                            <FormMessage />
                          </FormItem>
                        )}
                      />

                      <FormField
                        control={signupForm.control}
                        name="phone"
                        render={({ field }) => (
                          <FormItem>
                            <FormLabel>Telefone</FormLabel>
                            <FormControl>
                              <Input
                                placeholder="(00) 00000-0000"
                                {...field}
                              />
                            </FormControl>
                            <FormMessage />
                          </FormItem>
                        )}
                      />

                      <FormField
                        control={signupForm.control}
                        name="password"
                        render={({ field }) => (
                          <FormItem>
                            <FormLabel>Senha</FormLabel>
                            <FormControl>
                              <Input
                                placeholder="Sua senha"
                                type="password"
                                {...field}
                              />
                            </FormControl>
                            <FormMessage />
                          </FormItem>
                        )}
                      />

                      <FormField
                        control={signupForm.control}
                        name="role"
                        render={({ field }) => (
                          <FormItem className="space-y-2">
                            <FormLabel>Tipo de Conta</FormLabel>
                            <FormControl>
                              <RadioGroup
                                onValueChange={field.onChange}
                                defaultValue={field.value}
                                className="grid grid-cols-2 gap-4"
                              >
                                <div>
                                  <RadioGroupItem
                                    value={UserRole.CLIENT}
                                    id="client"
                                    className="peer sr-only"
                                  />
                                  <Label
                                    htmlFor="client"
                                    className="flex flex-col items-center justify-between rounded-md border-2 border-muted bg-transparent p-4 hover:bg-muted hover:text-muted-foreground peer-data-[state=checked]:border-primary [&:has([data-state=checked])]:border-primary"
                                  >
                                    <User className="mb-2 h-6 w-6" />
                                    Cliente
                                  </Label>
                                </div>
                                <div>
                                  <RadioGroupItem
                                    value={UserRole.PROVIDER}
                                    id="provider"
                                    className="peer sr-only"
                                  />
                                  <Label
                                    htmlFor="provider"
                                    className="flex flex-col items-center justify-between rounded-md border-2 border-muted bg-transparent p-4 hover:bg-muted hover:text-muted-foreground peer-data-[state=checked]:border-primary [&:has([data-state=checked])]:border-primary"
                                  >
                                    <Briefcase className="mb-2 h-6 w-6" />
                                    Prestador
                                  </Label>
                                </div>
                              </RadioGroup>
                            </FormControl>
                            <FormMessage />
                          </FormItem>
                        )}
                      />

                      <Button
                        type="submit"
                        className="w-full"
                        disabled={isLoading}
                      >
                        {isLoading ? "Criando conta..." : "Criar Conta"}
                      </Button>
                    </form>
                  </Form>
                </CardContent>
                <CardFooter className="flex justify-center">
                  <Button
                    variant="link"
                    onClick={() => setActiveTab("login")}
                    className="text-sm"
                  >
                    Já tem uma conta? Entre agora
                  </Button>
                </CardFooter>
              </Card>
            </TabsContent>
          </Tabs>
        </motion.div>
      </main>
    </div>
  );
};

export default Login;<|MERGE_RESOLUTION|>--- conflicted
+++ resolved
@@ -79,16 +79,10 @@
   });
 
   useEffect(() => {
-<<<<<<< HEAD
-    if (user) {
-      console.log("User is logged in, redirecting to:", "/profile");
-      navigate("/profile");
-=======
     if (user && session) {
       console.log("User is authenticated, redirecting to:", from);
       toast.success("Login efetuado com sucesso!");
       navigate(from);
->>>>>>> 75127520
     }
   }, [user, session, navigate, from]);
 
@@ -119,20 +113,6 @@
       if (error) {
         console.error("Error signing in:", error);
         toast.error("Erro ao fazer login: " + error.message);
-<<<<<<< HEAD
-        setIsLoading(false);
-        return;
-      }
-
-      if (data?.session) {
-        toast.success("Login realizado com sucesso!");
-        console.log("Login successful, session:", data.session);
-        // O redirecionamento será tratado pelo useEffect que monitora o estado do usuário
-      }
-    } catch (error) {
-      console.error("Error signing in:", error);
-      toast.error("Erro ao fazer login");
-=======
       } else {
         console.log("Login successful, user:", data.user?.id);
         toast.success("Login realizado com sucesso!");
@@ -149,7 +129,6 @@
     } catch (error) {
       console.error("Error signing in:", error);
       toast.error("Erro inesperado ao fazer login");
->>>>>>> 75127520
     } finally {
       setIsLoading(false);
     }
